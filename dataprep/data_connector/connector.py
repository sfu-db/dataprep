"""
This module contains the Connector class,
where every data fetching should begin with instantiating
the Connector class.
"""
from pathlib import Path
from typing import Any, Dict, List, Optional

import pandas as pd
<<<<<<< HEAD
from jinja2 import Environment, Template, StrictUndefined
=======
from jinja2 import Environment, StrictUndefined
>>>>>>> f543c689
from requests import Request, Response, Session

from ..errors import UnreachableError
from .config_manager import config_directory, ensure_config
from .errors import RequestError
from .implicit_database import ImplicitDatabase, ImplicitTable

from pathlib import Path
from json import load as jload

class Connector:
    """
    The main class of DataConnector.
    """

    impdb: ImplicitDatabase
    vars: Dict[str, Any]
    auth_params: Dict[str, Any]
    session: Session
    jenv: Environment

    def __init__(
        self,
        config_path: str,
        auth_params: Optional[Dict[str, Any]] = None,
        **kwargs: Dict[str, Any],
    ) -> None:
        """
        Connector

        parameters
        ----------
        config_path : str
            The path to the config. It can be hosted, e.g. "yelp", or from
            local filesystem, e.g. "./yelp"
        **kwargs : Dict[str, Any]
            Additional parameters
        """

        self.session = Session()
        if (
            config_path.startswith(".")
            or config_path.startswith("/")
            or config_path.startswith("~")
        ):
            path = Path(config_path).resolve()
            self.impdb = ImplicitDatabase(path)
        else:
            # From Github!
            ensure_config(config_path)
            path = config_directory() / config_path
            self.impdb = ImplicitDatabase(path)

        self.vars = kwargs
        self.auth_params = auth_params or {}
        self.jenv = Environment(undefined=StrictUndefined)
<<<<<<< HEAD
        self.config_path = config_path

=======
>>>>>>> f543c689

    def _fetch(
        self,
        table: ImplicitTable,
        auth_params: Optional[Dict[str, Any]],
        kwargs: Dict[str, Any],
    ) -> Response:
        method = table.method
        url = table.url
        req_data: Dict[str, Dict[str, Any]] = {
            "headers": {},
            "params": {},
            "cookies": {},
        }

        merged_vars = {**self.vars, **kwargs}
        if table.authorization is not None:
            table.authorization.build(req_data, auth_params or self.auth_params)

        for key in ["headers", "params", "cookies"]:
            if getattr(table, key) is not None:
                instantiated_fields = getattr(table, key).populate(
                    self.jenv, merged_vars
                )
                req_data[key].update(**instantiated_fields)
        if table.body is not None:
            # TODO: do we support binary body?
            instantiated_fields = table.body.populate(self.jenv, merged_vars)
            if table.body_ctype == "application/x-www-form-urlencoded":
                req_data["data"] = instantiated_fields
            elif table.body_ctype == "application/json":
                req_data["json"] = instantiated_fields
            else:
                raise UnreachableError

        resp: Response = self.session.send(  # type: ignore
            Request(
                method=method,
                url=url,
                headers=req_data["headers"],
                params=req_data["params"],
                json=req_data.get("json"),
                data=req_data.get("data"),
                cookies=req_data["cookies"],
            ).prepare()
        )

        if resp.status_code != 200:
            raise RequestError(status_code=resp.status_code, message=resp.text)

        return resp


    def query(
        self,
        table: str,
        auth_params: Optional[Dict[str, Any]] = None,
        **where: Dict[str, Any],
    ) -> pd.DataFrame:
        """
        Query the API to get a table.

        Parameters
        ----------
        table : str
            The table name.
        auth_params : Optional[Dict[str, Any]] = None
            The parameters for authentication. Usually the authentication parameters
            should be defined when instantiating the Connector. In case some tables have different
            authentication options, a different authentication parameter can be defined here.
            This parameter will override the one from Connector if passed.
        **where: Dict[str, Any]
            The additional parameters required for the query.

        Returns
        -------
            pd.DataFrame
        """
        assert table in self.impdb.tables, f"No such table {table} in {self.impdb.name}"

        itable = self.impdb.tables[table]

        resp = self._fetch(itable, auth_params, where)

        return itable.from_response(resp)


    def info(self):
        # show tables available for connection
        print(len(self.table_names), 'table(s) available in', Path(self.config_path).stem, ':\n') 

        # create templates for showing table information
        # 1. amndatory parameters for a query 
        t_params = Template("--- requried parameters for quering:\n>>> {{params}}")
        # 2. example query:
        t_query = Template("--- example query:\n>>> dc.query('{{table}}', {{joined_query_fields}})")

        for t in self.impdb.tables.keys():
            print(t, 'table:')
            table_config_content = self.impdb.tables[t].config
            params_required = []
            example_query_fields = []
            c = 1
            for k in table_config_content['request']['params'].keys():
                if table_config_content['request']['params'][k] == True:
                    params_required.append(k)
                    example_query_fields.append(k + '=\'word' + str(c) + '\'')
                    c += 1
            print(t_params.render(params=params_required))
            print(t_query.render(table=t, joined_query_fields=', '.join(example_query_fields)))

        # other methods in the connector class:
        print('\nother methods:')
        print('>>>', 'dc.table_names')
        print('>>>', 'dc.show_schema(\'table name\')')


    @property
    def table_names(self) -> List[str]:
        """
        Return all the table names contained in this database.
        """
        return list(self.impdb.tables.keys())


    def show_schema(self, table_name: str) -> pd.DataFrame:
        print('table:', table_name)
        table_config_content = self.impdb.tables[table_name].config
        schema = table_config_content['response']['schema']
        new_schema_dict = {}
        c = 0
        new_schema_dict['column_name'] = []
        new_schema_dict['data_type'] = []
        for k in schema.keys():
            new_schema_dict['column_name'].append(k)
            new_schema_dict['data_type'].append(schema[k]['type'])
            c += 1
            #print("attribute name:", k, ", data type:", schema[k]['type'])
        return pd.DataFrame.from_dict(new_schema_dict)
<|MERGE_RESOLUTION|>--- conflicted
+++ resolved
@@ -7,11 +7,7 @@
 from typing import Any, Dict, List, Optional
 
 import pandas as pd
-<<<<<<< HEAD
 from jinja2 import Environment, Template, StrictUndefined
-=======
-from jinja2 import Environment, StrictUndefined
->>>>>>> f543c689
 from requests import Request, Response, Session
 
 from ..errors import UnreachableError
@@ -68,11 +64,7 @@
         self.vars = kwargs
         self.auth_params = auth_params or {}
         self.jenv = Environment(undefined=StrictUndefined)
-<<<<<<< HEAD
         self.config_path = config_path
-
-=======
->>>>>>> f543c689
 
     def _fetch(
         self,
