"""
This module contains the Connector class.
Every data fetching action should begin with instantiating this Connector class.
"""
import math
import sys
from asyncio import as_completed
from typing import Any, Awaitable, Dict, Optional, Tuple, Union
from warnings import warn

import pandas as pd
from aiohttp import ClientSession
from aiohttp.client_reqrep import ClientResponse
from jinja2 import Environment, StrictUndefined, UndefinedError
from jsonpath_ng import parse as jparse

from .errors import InvalidParameterError, RequestError, UniversalParameterOverridden
from .implicit_database import ImplicitDatabase, ImplicitTable
from .ref import Ref
from .schema import (
<<<<<<< HEAD
    ConfigDef,
    FieldDef,
=======
>>>>>>> 06a1c969
    FieldDefUnion,
    OffsetPaginationDef,
    PagePaginationDef,
    SeekPaginationDef,
    TokenLocation,
    TokenPaginationDef,
)
from .throttler import OrderedThrottler, ThrottleSession
from .info import info, initialize_path


class Connector:  # pylint: disable=too-many-instance-attributes
    """This is the main class of the connector component.
    Initialize Connector class as the example code.

    Parameters
    ----------
    config_path
        The path to the config. It can be hosted, e.g. "yelp", or from
        local filesystem, e.g. "./yelp"
    _auth: Optional[Dict[str, Any]] = None
        The parameters for authentication, e.g. OAuth2
    _concurrency: int = 5
        The concurrency setting. By default it is 1 reqs/sec.
    update: bool = True
        Force update the config file even if the local version exists.
    **kwargs
        Parameters that shared by different queries.

    Example
    -------
    >>> from dataprep.connector import Connector
    >>> dc = Connector("yelp", _auth={"access_token": access_token})
    """

    _impdb: ImplicitDatabase
    # Varibles that used across different queries, can be overriden by query
    _vars: Dict[str, Any]
    _auth: Dict[str, Any]
    # storage for authorization
    _storage: Dict[str, Any]
    _concurrency: int
    _update: bool
    _jenv: Environment

    def __init__(
        self,
        config_path: str,
        *,
        update: bool = False,
        _auth: Optional[Dict[str, Any]] = None,
        _concurrency: int = 1,
        **kwargs: Any,
    ) -> None:
        path = initialize_path(config_path, update)

        self._impdb = ImplicitDatabase(path)

        self._vars = kwargs
        self._auth = _auth or {}
        self._storage = {}
        self._concurrency = _concurrency
        self._update = update
        self._jenv = Environment(undefined=StrictUndefined)
        self._throttler = OrderedThrottler(_concurrency)

    async def query(  # pylint: disable=too-many-locals
        self,
        table: str,
        *,
        _q: Optional[str] = None,
        _auth: Optional[Dict[str, Any]] = None,
        _count: Optional[int] = None,
        **where: Any,
    ) -> Union[Awaitable[pd.DataFrame], pd.DataFrame]:
        """
        Query the API to get a table.

        Parameters
        ----------
        table
            The table name.
        _q: Optional[str] = None
            Search string to be matched in the response.
        _auth: Optional[Dict[str, Any]] = None
            The parameters for authentication. Usually the authentication parameters
            should be defined when instantiating the Connector. In case some tables have different
            authentication options, a different authentication parameter can be defined here.
            This parameter will override the one from Connector if passed.
        _count: Optional[int] = None
            Count of returned records.
        **where
            The additional parameters required for the query.
        """
        allowed_params = self._impdb.tables[table].config.request.params.copy()

        for key, val in self._impdb.tables[table].config.request.params.items():
            if isinstance(val, FieldDef) and hasattr(val, "from_key"):
                allowed_params.update(dict.fromkeys(val.from_key, True))

        for key in where:
            if key not in allowed_params:
                raise InvalidParameterError(key)

        return await self._query_imp(table, where, _auth=_auth, _q=_q, _count=_count)

    def info(self) -> None:
        """Show the basic information and provide guidance for users
        to issue queries."""
        info(self._impdb.name)

    async def _query_imp(  # pylint: disable=too-many-locals,too-many-branches,too-many-statements
        self,
        table: str,
        kwargs: Dict[str, Any],
        *,
        _auth: Optional[Dict[str, Any]] = None,
        _count: Optional[int] = None,
        _q: Optional[str] = None,
    ) -> pd.DataFrame:
        if table not in self._impdb.tables:
            raise ValueError(f"No such table {table} in {self._impdb.name}")

        itable = self._impdb.tables[table]
        reqconf = itable.config.request

        if reqconf.pagination is None and _count is not None:
            print(
                f"ignoring _count since {table} has no pagination settings",
                file=sys.stderr,
            )

        if _count is not None and _count <= 0:
            raise RuntimeError("_count should be larger than 0")

        async with ClientSession() as client:

            throttler = self._throttler.session()

            if reqconf.pagination is None or _count is None:
                df = await self._fetch(
                    itable,
                    kwargs,
                    _client=client,
                    _throttler=throttler,
                    _auth=_auth,
                    _q=_q,
                )
                return df

            pagdef = reqconf.pagination

            # pagination begins
            max_per_page = pagdef.max_count
            total = _count
            n_page = math.ceil(total / max_per_page)

            if isinstance(pagdef, SeekPaginationDef):
                last_id = 0
                dfs = []
                # No way to parallelize for seek type
                for i in range(n_page):
                    count = min(total - i * max_per_page, max_per_page)

                    df = await self._fetch(
                        itable,
                        kwargs,
                        _client=client,
                        _throttler=throttler,
                        _page=i,
                        _auth=_auth,
                        _q=_q,
                        _limit=count,
                        _anchor=last_id - 1,
                    )

                    if df is None:
                        raise NotImplementedError

                    if len(df) == 0:
                        # The API returns empty for this page, maybe we've reached the end
                        break

                    cid = df.columns.get_loc(pagdef.seek_id)  # type: ignore
                    last_id = int(df.iloc[-1, cid]) - 1  # type: ignore

                    dfs.append(df)
            elif isinstance(pagdef, TokenPaginationDef):
                next_token = None
                dfs = []
                # No way to parallelize for seek type
                for i in range(n_page):
                    count = min(total - i * max_per_page, max_per_page)
                    df, resp = await self._fetch(  # type: ignore
                        itable,
                        kwargs,
                        _client=client,
                        _throttler=throttler,
                        _page=i,
                        _auth=_auth,
                        _q=_q,
                        _limit=count,
                        _anchor=next_token,
                        _raw=True,
                    )

                    if pagdef.token_location == TokenLocation.Header:
                        next_token = resp.headers[pagdef.token_accessor]
                    elif pagdef.token_location == TokenLocation.Body:
                        # only json body implemented
                        token_expr = jparse(pagdef.token_accessor)
                        (token_elem,) = token_expr.find(await resp.json())
                        next_token = token_elem.value

                    dfs.append(df)
            elif isinstance(pagdef, (OffsetPaginationDef, PagePaginationDef)):
                resps_coros = []
                allowed_page = Ref(n_page)
                for i in range(n_page):
                    count = min(total - i * max_per_page, max_per_page)
                    if pagdef.type == "offset":
                        anchor = i * max_per_page
                    elif pagdef.type == "page":
                        anchor = i + 1
                    else:
                        raise ValueError(f"Unknown pagination type {pagdef.type}")

                    resps_coros.append(
                        self._fetch(
                            itable,
                            kwargs,
                            _client=client,
                            _throttler=throttler,
                            _page=i,
                            _allowed_page=allowed_page,
                            _auth=_auth,
                            _q=_q,
                            _limit=count,
                            _anchor=anchor,
                        )
                    )

                dfs = []
                for resp_coro in as_completed(resps_coros):
                    df = await resp_coro
                    if df is not None:
                        dfs.append(df)
            else:
                raise NotImplementedError

        df = pd.concat(dfs, axis=0).reset_index(drop=True)

        return df

    async def _fetch(  # pylint: disable=too-many-locals,too-many-branches,too-many-statements
        self,
        table: ImplicitTable,
        kwargs: Dict[str, Any],
        *,
        _client: ClientSession,
        _throttler: ThrottleSession,
        _page: int = 0,
        _allowed_page: Optional[Ref[int]] = None,
        _limit: Optional[int] = None,
        _anchor: Optional[Any] = None,
        _auth: Optional[Dict[str, Any]] = None,
        _q: Optional[str] = None,
        _raw: bool = False,
    ) -> Union[Optional[pd.DataFrame], Tuple[Optional[pd.DataFrame], ClientResponse]]:

        reqdef = table.config.request
        method = reqdef.method
        url = reqdef.url
        req_data: Dict[str, Dict[str, Any]] = {
            "headers": {},
            "params": {},
            "cookies": {},
        }
        merged_vars = {**self._vars, **kwargs}

        if reqdef.authorization is not None:
            reqdef.authorization.build(req_data, _auth or self._auth, self._storage)

        if reqdef.body is not None:
            # TODO: do we support binary body?
            instantiated_fields = populate_field(reqdef.body.content, self._jenv, merged_vars)
            if reqdef.body.ctype == "application/x-www-form-urlencoded":
                req_data["data"] = instantiated_fields
            elif reqdef.body.ctype == "application/json":
                req_data["json"] = instantiated_fields
            else:
                raise NotImplementedError(reqdef.body.ctype)

        if reqdef.pagination is not None and _limit is not None:
            pagdef = reqdef.pagination
            limit_key = pagdef.limit_key

            if isinstance(pagdef, SeekPaginationDef):
                anchor = pagdef.seek_key
            elif isinstance(pagdef, OffsetPaginationDef):
                anchor = pagdef.offset_key
            elif isinstance(pagdef, PagePaginationDef):
                anchor = pagdef.page_key
            elif isinstance(pagdef, TokenPaginationDef):
                anchor = pagdef.token_key
            else:
                raise ValueError(f"Unknown pagination type {pagdef.type}.")

            if limit_key in req_data["params"]:
                raise UniversalParameterOverridden(limit_key, "_limit")
            req_data["params"][limit_key] = _limit

            if anchor in req_data["params"]:
                raise UniversalParameterOverridden(anchor, "_offset")

            if _anchor is not None:
                req_data["params"][anchor] = _anchor

        if _q is not None:
            if reqdef.search is None:
                raise ValueError("_q specified but the API does not support custom search.")

            searchdef = reqdef.search
            search_key = searchdef.key

            if search_key in req_data["params"]:
                raise UniversalParameterOverridden(search_key, "_q")
            req_data["params"][search_key] = _q

        for key in ["headers", "params", "cookies"]:
            field_def = getattr(reqdef, key, None)
            if field_def is not None:
                instantiated_fields = populate_field(
                    field_def,
                    self._jenv,
                    merged_vars,
                )
                for ikey in instantiated_fields:
                    if ikey in req_data[key]:
                        warn(
                            f"Query parameter {ikey}={req_data[key][ikey]}"
                            " is overriden by {ikey}={instantiated_fields[ikey]}",
                            RuntimeWarning,
                        )
                req_data[key].update(**instantiated_fields)

        for key in ["headers", "params", "cookies"]:
            field_def = getattr(reqdef, key, None)
            if field_def is not None:
                validate_fields(field_def, req_data[key])

        await _throttler.acquire(_page)

        if _allowed_page is not None and int(_allowed_page) <= _page:
            # cancel current throttler counter since the request is not sent out
            _throttler.release()
            return None

        async with _client.request(
            method=method,
            url=url,
            headers=req_data["headers"],
            params=req_data["params"],
            json=req_data.get("json"),
            data=req_data.get("data"),
            cookies=req_data["cookies"],
        ) as resp:
            if resp.status != 200:
                raise RequestError(status_code=resp.status, message=await resp.text())
            content = await resp.text()
            df = table.from_response(content)

            if len(df) == 0 and _allowed_page is not None and _page is not None:
                _allowed_page.set(_page)
                df = None

            if _raw:
                return df, resp
            else:
                return df


def validate_fields(fields: Dict[str, FieldDefUnion], data: Dict[str, Any]) -> None:
    """Check required fields are provided."""

    for key, def_ in fields.items():
        from_key, to_key = key, key

        if isinstance(def_, bool):
            required = def_
            if required and to_key not in data:
                raise KeyError(f"'{from_key}' is required but not provided")
        elif isinstance(def_, str):
            pass
        else:
            to_key = def_.to_key or to_key
            from_key = def_.from_key or from_key
            required = def_.required
            if required and to_key not in data:
                raise KeyError(f"'{from_key}' is required but not provided")


def populate_field(  # pylint: disable=too-many-branches
    fields: Dict[str, FieldDefUnion],
    jenv: Environment,
    params: Dict[str, Any],
) -> Dict[str, str]:
    """Populate a dict based on the fields definition and provided vars."""
    ret: Dict[str, str] = {}

    for key, def_ in fields.items():
        from_key, to_key = key, key

        if isinstance(def_, bool):
            value = params.get(from_key)
            remove_if_empty = False
        elif isinstance(def_, str):
            # is a template
            tmplt = jenv.from_string(def_)
            value = tmplt.render(**params)
            remove_if_empty = False
        else:
            template = def_.template
            remove_if_empty = def_.remove_if_empty
            to_key = def_.to_key or to_key
            from_key = def_.from_key or from_key

            if template is None:
                value = params.get(from_key)
            else:
                tmplt = jenv.from_string(template)
                try:
                    value = tmplt.render(**params)
                except UndefinedError:
                    value = ""  # This empty string will be removed if `remove_if_empty` is True

        if value is not None:
            str_value = str(value)
            if not remove_if_empty or str_value:
                if to_key in ret:
                    warn(
                        f"{to_key}={ret[to_key]} overriden by {to_key}={str_value}",
                        RuntimeWarning,
                    )
                ret[to_key] = str_value
                continue
    return ret<|MERGE_RESOLUTION|>--- conflicted
+++ resolved
@@ -18,11 +18,8 @@
 from .implicit_database import ImplicitDatabase, ImplicitTable
 from .ref import Ref
 from .schema import (
-<<<<<<< HEAD
     ConfigDef,
     FieldDef,
-=======
->>>>>>> 06a1c969
     FieldDefUnion,
     OffsetPaginationDef,
     PagePaginationDef,
