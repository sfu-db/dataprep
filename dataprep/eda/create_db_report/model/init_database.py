<<<<<<< HEAD

from .init_table import Table
from .db_metadata import DbMeta

=======
>>>>>>> 0b41a448
class Database:
    def __init__(self, databaseName: str, schema: str, database_stats) -> None:
        self.databaseName = databaseName
        self.schema = schema
        self.tables = {}
        self.views = {}
        for key, value in database_stats.__dict__.items():
            if not hasattr(self, key):
                setattr(self, key, value)

    def addTable(self, table_name: str, table_object):
        self.tables[table_name] = table_object

    def addView(self, view_name, view_object):
        self.views[view_name] = view_object

    def getTablesMap(self):
        return self.tables

    def getViewsMap(self):
        return self.views

    def getTableNames(self):
        return self.tables.keys()

    def getName(self):
        return self.databaseName

    def getTables(self):
        return self.tables.values()

    def getSchema(self):
        return self.schema

    def getViews(self):
        return self.views.values()<|MERGE_RESOLUTION|>--- conflicted
+++ resolved
@@ -1,10 +1,7 @@
-<<<<<<< HEAD
 
 from .init_table import Table
 from .db_metadata import DbMeta
 
-=======
->>>>>>> 0b41a448
 class Database:
     def __init__(self, databaseName: str, schema: str, database_stats) -> None:
         self.databaseName = databaseName
