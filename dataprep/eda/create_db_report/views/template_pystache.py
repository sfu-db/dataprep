import os
import pystache
from tokenize import String
from .pagedata import PageData
from ..report import Report


class Template:
    htmlConfig: object
    template_directory = os.path.realpath(os.path.join(os.path.dirname(__file__), "..", "layout"))

    def __init__(self, database_name, html_config=None) -> None:
        self.databaseName = database_name
        self.htmlConfig = html_config

    @staticmethod
    def get_root_path():
        return ""

    @staticmethod
    def get_root_path_to_home():
        return os.path.realpath(os.path.join(os.path.dirname(__file__), ".."))

    def write_data(
        self, page_data: PageData, output_file, page_script, pagination_configs, root_path=""
    ):
        page_template = open(
            os.path.realpath(os.path.join(self.template_directory, page_data.getTemplateName()))
        ).read()

        page_scope = {
            "toFileName": "true",
            "databaseName": self.databaseName,
            "paginationEnabled": "true",
            "displayNumRows": "true",
            "dataTableConfig": {},
        }
        for key, value in pagination_configs.items():
            page_scope["dataTableConfig"][key] = value
        page_scope.update(page_data.getScope())
        html_template = pystache.render(page_template, page_scope)

<<<<<<< HEAD
        file = open(output_file, "w",encoding="utf-8")
=======
        file = open(output_file, "w", encoding="utf-8")
>>>>>>> 550046e5
        file.write(html_template)
        file.close()
        contents = open(output_file, "r", encoding="utf-8")
        fill = contents.read()

        tmpl = open(
            os.path.realpath(os.path.join(self.template_directory, "container.html"))
        ).read()
        container_scope = {
            "databaseName": self.databaseName,
            "content": fill,
            "pageScript": page_script,
            "rootPath": root_path or Template.get_root_path(),
            "rootPathtoHome": Template.get_root_path_to_home(),
        }
        html = pystache.render(tmpl, container_scope)
        open(output_file, "w", encoding="utf-8").write(html)
        return Report(html, output_file)<|MERGE_RESOLUTION|>--- conflicted
+++ resolved
@@ -40,11 +40,7 @@
         page_scope.update(page_data.getScope())
         html_template = pystache.render(page_template, page_scope)
 
-<<<<<<< HEAD
-        file = open(output_file, "w",encoding="utf-8")
-=======
         file = open(output_file, "w", encoding="utf-8")
->>>>>>> 550046e5
         file.write(html_template)
         file.close()
         contents = open(output_file, "r", encoding="utf-8")
