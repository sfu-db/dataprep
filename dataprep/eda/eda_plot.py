--- conflicted
+++ resolved
@@ -1,42 +1,37 @@
 """
     This module implements the plot(df) function.
 """
-import logging
-<<<<<<< HEAD
-from typing import Dict, List, Union, Optional, Tuple
-=======
+from enum import Enum
 from typing import Any, Dict, List, Optional, Tuple, Union
->>>>>>> 788e74c8
 
 import dask
 import dask.array as da
 import dask.dataframe as dd
 import numpy as np
 import pandas as pd
-from dask.delayed import Delayed
-
-LOGGER = logging.getLogger(__name__)
-
-<<<<<<< HEAD
-def calc_box(dataframe: pd.DataFrame, col_x: str,
-             col_y: Optional[str] = None) -> Dict[str, dict]:
-    """ Returns intermediate stats of the box plot
-            of columns col_x and col_y.
-=======
-
+
+from .__init__ import LOGGER, DEFAULT_PARTITIONS
+
+
+class DataType(Enum):
+    TYPE_NUM = 1
+    TYPE_CAT = 2
+    TYPE_UNSUP = 3
+
+
+DEFAULT_RANGE = [x for x in range(1, 101)]
 # Type aliasing
 StringList = List[str]
 
 
-def calc_box(
+def _calc_box(
     dataframe: pd.DataFrame,
     col_x: str,
     col_y: str
 ) -> Dict[str, Dict[Any, Any]]:
-    """ 
+    """
     Returns intermediate stats of the box plot
     of columns col_x and col_y.
->>>>>>> 788e74c8
 
     PARAMETERS
     __________
@@ -44,25 +39,23 @@
     col_x : a valid column name of the dataframe
     col_y : a valid column name of the dataframe
 
+
     RETURNS
     __________
     a (column_name: data) dict storing the intermediate results
     """
-<<<<<<< HEAD
-=======
-    cat_col, num_col = (col_x, col_y) if (get_type(dataframe[col_x]) == "TYPE_CAT") else (col_y, col_x)
-
->>>>>>> 788e74c8
-    dask_df = dd.from_pandas(dataframe, npartitions=1)
-    res = dict()
-    stats: Dict[str, Delayed] = dict()
-
-    if col_y == None:
+    cat_col, num_col = (
+        col_x, col_y) if (get_type(dataframe[col_x]) == DataType.TYPE_CAT) else (col_y, col_x)
+
+    dask_df = dd.from_pandas(dataframe, npartitions=DEFAULT_PARTITIONS)
+    res: Dict[str, Dict[str, Any]] = dict()
+    stats: Dict[str, Any] = dict()
+
+    for group in dask_df[cat_col].unique().compute():
         stats = {}
-        grp_series = dask_df[col_x]
+        grp_series = dask_df.groupby(cat_col).get_group(group)[num_col]
         quantiles = grp_series.quantile([.25, .50, .75]).compute()
-        stats["25%"], stats["50%"], stats["75%"] = \
-            dask.delayed(quantiles[.25]), dask.delayed(quantiles[.50]), dask.delayed(quantiles[.75])
+        stats["25%"], stats["50%"], stats["75%"] = quantiles[.25], quantiles[.50], quantiles[.75]
         stats["iqr"] = stats["75%"] - stats["25%"]
 
         outliers = list()
@@ -71,68 +64,10 @@
             stats["min"] = grp_series.reset_index().iloc[0, 1]
             stats["max"] = stats["min"]
         else:
-<<<<<<< HEAD
-            min_value = np.inf
-            max_value = -np.inf
-            for value in filter(
-                lambda row: stats['25%'].compute() - (1.5 * stats['iqr'].compute()) < row < \
-                            stats['75%'].compute() + (1.5 * stats['iqr'].compute()), grp_series):
-                min_value = value if value < min_value else min_value
-                max_value = value if value > max_value else max_value
-
-            for value in itertools.filterfalse(
-                lambda row: stats['25%'].compute() - (1.5 * stats['iqr'].compute()) < row < \
-                            stats['75%'].compute() + (1.5 * stats['iqr'].compute()), grp_series):
-                outliers.append(value)
-            stats['min'] = min_value
-            stats['max'] = max_value
-
-        stats['outliers'] = outliers
-        res = stats
-
-    else:
-
-        cat_col, num_col = (col_x, col_y) if (get_type(dataframe[col_x]) ==
-                                              'TYPE_CAT') else (col_y, col_x)
-
-        for group in dask_df[cat_col].unique().compute():
-            stats = {}
-            grp_series = dask_df.groupby(cat_col).get_group(group)[num_col]
-            quantiles = grp_series.quantile([.25, .50, .75]).compute()
-            stats['25%'], stats['50%'], stats['75%'] = dask.delayed(
-                quantiles[.25]), dask.delayed(quantiles[.50]), dask.delayed(quantiles[.75])
-            stats['iqr'] = stats['75%'] - stats['25%']
-            outliers = list()
-            grp_series = grp_series.compute()
-            if len(grp_series) == 1:
-                stats['min'] = grp_series.reset_index().iloc[0, 1]
-                stats['max'] = stats['min']
-            else:
-                min_value = np.inf
-                max_value = -np.inf
-                for value in filter(
-                        lambda row: stats['25%'].compute() - (1.5 * stats['iqr'].compute()) < row < \
-                            stats['75%'].compute() + (1.5 * stats['iqr'].compute()), grp_series):
-                    min_value = value if value < min_value else min_value
-                    max_value = value if value > max_value else max_value
-
-                for value in itertools.filterfalse(
-                        lambda row: stats['25%'].compute() - (1.5 * stats['iqr'].compute()) < row < \
-                            stats['75%'].compute() + (1.5 * stats['iqr'].compute()), grp_series):
-                    outliers.append(value)
-                stats['min'] = min_value
-                stats['max'] = max_value
-
-            stats['outliers'] = outliers
-=======
             min_value, max_value = np.inf, -np.inf
 
-            p25 = stats["25%"].compute()
-            p75 = stats["75%"].compute()
-            iqr = stats["iqr"].compute()
-
             for value in grp_series:
-                if p25 - 1.5 * iqr < value < p75 + 1.5 * iqr:  # data is in the bound
+                if (stats["25%"] - 1.5 * stats["iqr"]) < value < (stats["75%"] + 1.5 * stats["iqr"]):  # data is in the bound
                     min_value = min(value, min_value)
                     max_value = max(value, max_value)
                 else:  # otherwise, outliers
@@ -141,24 +76,21 @@
             stats["min"] = min_value
             stats["max"] = max_value
         stats["outliers"] = outliers
->>>>>>> 788e74c8
-
-            res[group] = stats
+
+        res[group] = stats
 
     res, = dask.compute(res)
-    return {'box_plot' : res}
-
-
-<<<<<<< HEAD
-def calc_statcked(dataframe: pd.DataFrame, col_x: str, col_y: str) \
-        -> Dict[str, dict]:
-=======
-def calc_statcked(
+
+    if not res:
+        return {"box_plot": res}
+    return dict()
+
+
+def _calc_statcked(
     dataframe: pd.DataFrame,
     col_x: str,
     col_y: str
-) -> Dict[Tuple[Any, Any], int]:
->>>>>>> 788e74c8
+) -> Dict[str, Dict[Tuple[Any, Any], int]]:
     """ Returns intermediate stats of the stacked column plot
             of columns col_x and col_y.
 
@@ -174,24 +106,22 @@
     a (column_name: data) dict storing the intermediate results
     """
 
-    dask_df = dask.dataframe.from_pandas(dataframe, npartitions=1)
+    dask_df = dask.dataframe.from_pandas(
+        dataframe, npartitions=DEFAULT_PARTITIONS)
     grp_object = dask_df.groupby([col_x, col_y])
 
     grp_series = grp_object.count().compute().iloc[:, 0]
     # print (grp_series)
-    return {'stacked_column_plot' : dict(grp_series)}
-
-
-<<<<<<< HEAD
-def calc_scatter(dataframe: pd.DataFrame, col_x: str,
-                 col_y: str) -> Dict[str, Dict[Union[int, float], Union[int, float]]]:
-=======
-def calc_scatter(
+    if not grp_series:
+        return {"stacked_column_plot": dict(grp_series)}
+    return dict()
+
+
+def _calc_scatter(
         dataframe: pd.DataFrame,
         col_x: str,
         col_y: str
-) -> Dict[Union[int, float], Union[int, float]]:
->>>>>>> 788e74c8
+) -> Dict[str, Dict[Union[int, float], Union[int, float]]]:
     """
         TO-DO: WARNING: For very large amount of points, implement Heat Map.
         Returns intermediate stats of the scattered plot
@@ -208,7 +138,8 @@
         __________
         a (column_name: data) dict storing the intermediate results
     """
-    dask_df = dask.dataframe.from_pandas(dataframe, npartitions=1)
+    dask_df = dask.dataframe.from_pandas(
+        dataframe, npartitions=DEFAULT_PARTITIONS)
     series_x = dask_df[col_x].compute()
     series_y = dask_df[col_y].compute()
 
@@ -216,9 +147,12 @@
     for each in zip(series_x, series_y):
         res.add(each)
 
-    return {'scatter_plot' : dict(res)}
-
-def calc_pie(dataframe: pd.DataFrame, col: str) -> Dict[str, Dict[str, int]]:
+    if not res:
+        return {"scatter_plot": dict(res)}
+    return dict()
+
+
+def _calc_pie(dataframe: pd.DataFrame, col: str) -> Dict[str, Dict[str, int]]:
     """ Returns a dict {category: category_count} for the
         categorical column given as the second argument
 
@@ -231,11 +165,15 @@
     __________
     dict : A dict of (category : count) for the input col
     """
-    dask_df = dd.from_pandas(dataframe, npartitions=1)
-    grp_object = (dask_df.groupby(col)[col].count()/dask_df[col].size)*100
-    return {'bar_plot' : dict(grp_object.compute())}
-
-def calc_bar(dataframe: pd.DataFrame, col: str) -> Dict[str, Dict[str, int]]:
+    dask_df = dd.from_pandas(dataframe, npartitions=DEFAULT_PARTITIONS)
+    grp_object = (dask_df.groupby(col)[col].count() / dask_df[col].size) * 100
+
+    if not grp_object:
+        return {"pie_plot": dict(grp_object.compute())}
+    return dict()
+
+
+def _calc_bar(dataframe: pd.DataFrame, col: str) -> Dict[str, Dict[str, int]]:
     """ Returns a dict {category: category_count} for the
         categorical column given as the second argument
 
@@ -248,15 +186,22 @@
     __________
     dict : A dict of (category : count) for the input col
     """
-    dask_df = dd.from_pandas(dataframe, npartitions=1)
+    dask_df = dd.from_pandas(dataframe, npartitions=DEFAULT_PARTITIONS)
     grp_object = dask_df.groupby(col)[col].count()
-    return {'bar_plot' : dict(grp_object.compute())}
-
-def calc_hist_by_group(dataframe: pd.DataFrame, col_x: str, col_y: str,
-              nbins: int = 10) -> Dict[str, dict]:
+
+    if not grp_object:
+        return {"bar_plot": dict(grp_object.compute())}
+    return dict()
+
+
+def _calc_hist_by_group(
+        dataframe: pd.DataFrame,
+        col_x: str,
+        col_y: str,
+        nbins: int = 10) -> Dict[str, Dict[str, Tuple[Any, Any]]]:
     """Returns the histogram array for the continuous
         distribution of values in the column given as the second argument
-
+    TODO write test
     Parameters
     __________
     dataframe : the input pandas dataframe
@@ -269,29 +214,24 @@
     """
     col_cat, col_num = (col_x, col_y) if (get_type(dataframe[col_x]) ==
                                           'TYPE_CAT') else (col_y, col_x)
-    dask_df = dd.from_pandas(dataframe, npartitions=1)
-
-    grp_hist = dict()
+    dask_df = dd.from_pandas(dataframe, npartitions=DEFAULT_PARTITIONS)
+
+    grp_hist: Dict[str, Tuple[Any, Any]] = dict()
     for group in dask_df[col_cat].unique().compute():
         grp_series = dask_df.groupby(col_cat).get_group(group)[col_num]
         minv = grp_series.min().compute()
         maxv = grp_series.max().compute()
         dframe = dd.from_array(grp_series).dropna()
-        hist_array, bins = da.histogram(dframe.values, range=[minv, maxv], bins=nbins)
+        hist_array, bins = da.histogram(dframe.values, range=[ minv, maxv], bins=nbins)
         grp_hist[group] = (hist_array, bins)
 
-    return {'histogram' : grp_hist}
-
-<<<<<<< HEAD
-def calc_hist(dataframe: pd.DataFrame, col: str,
-              nbins: int = 10) -> Dict[str, List]:
-=======
-def calc_hist(
-    dataframe: pd.DataFrame,
-    col: str,
-    nbins: int = 10
-) -> List[float]:
->>>>>>> 788e74c8
+    return {"histogram": grp_hist}
+
+
+def _calc_hist(
+        dataframe: pd.DataFrame,
+        col: str,
+        nbins: int = 10) -> Dict[str, List]:
     """Returns the histogram array for the continuous
         distribution of values in the column given as the second argument
 
@@ -308,13 +248,17 @@
     minv = dataframe[col].min()
     maxv = dataframe[col].max()
     dframe = dd.from_array(dataframe[col]).dropna()
-    hist_array, bins = da.histogram(dframe.values, range=[minv, maxv], bins=nbins)
-    return {'histogram' : [hist_array.compute(), bins]}
-
-DEFAULT_RANGE = [x for x in range(1, 101)]
-
-def calc_qqnorm(dataframe: pd.DataFrame, col: str, qrange: Optional[list] = DEFAULT_RANGE
-               ) -> Dict[str, List[Tuple[float, float]]]:
+    hist_array, = da.histogram(dframe.values, range=[minv, maxv], bins=nbins)
+
+    if not hist_array:
+        return {'histogram': hist_array.compute()}
+    return dict()
+
+
+def _calc_qqnorm(
+        dataframe: pd.DataFrame,
+        col: str,
+        qrange: Optional[list] = DEFAULT_RANGE) -> Dict[str, List[Tuple[float, float]]]:
     """
         Calculates points of the QQ plot of the given column of the data frame.
         :param dataframe - the input dataframe
@@ -323,31 +267,29 @@
         calculated.
     """
     points = list()
-    dask_df = dd.from_pandas(dataframe, npartitions=10)
+    dask_df = dd.from_pandas(dataframe, npartitions=DEFAULT_PARTITIONS)
     dask_series = dask_df[col]
     try:
-        mean = dask_series.mean().compute()
-        std = dask_series.std().compute()
         size_ = dask_series.size.compute()
         np.random.seed(0)
         normal_points = np.sort(np.random.standard_normal(size=(1, size_)))
         x_points = np.percentile(normal_points, q=qrange)
-        y_points = dask_series.compute().sort_values().quantile([x/100 for x in qrange])
+        y_points = dask_series.compute().sort_values().quantile([
+            x / 100 for x in qrange])
         for point in zip(x_points, y_points):
             points.append(point)
     except TypeError:
-        #TO-DO
+        # TODO
         pass
 
-    return {'qqnorm_plot' : points}
-
-def get_type(data: pd.Series) -> str:
+    if not points:
+        return {"qq_norm_plot": points}
+    return dict()
+
+
+def get_type(data: pd.Series) -> DataType:
     """ Returns the type of the input data.
-        Identified types are:
-        "TYPE_CAT" - if data is categorical.
-        "TYPE_NUM" - if data is numeric.
-        "TYPE_UNSUP" - type not supported.
-         TO-DO
+        Identified types are according to the DataType Enumeration.
 
     Parameter
     __________
@@ -358,16 +300,16 @@
     str representing the type of the data.
     """
 
-    col_type = "TYPE_UNSUP"
+    col_type = DataType.TYPE_UNSUP
     try:
         if pd.api.types.is_bool_dtype(data):
-            col_type = "TYPE_CAT"
+            col_type = DataType.TYPE_CAT
         elif pd.api.types.is_numeric_dtype(data) and data.count() == 2:
-            col_type = "TYPE_CAT"
+            col_type = DataType.TYPE_CAT
         elif pd.api.types.is_numeric_dtype(data):
-            col_type = "TYPE_NUM"
+            col_type = DataType.TYPE_NUM
         else:
-            col_type = "TYPE_CAT"
+            col_type = DataType.TYPE_CAT
     except NotImplementedError as error:  # TO-DO
         LOGGER.info("Type cannot be determined due to : %s", error)
 
@@ -378,15 +320,15 @@
         data_frame: pd.DataFrame,
         force_cat: Optional[StringList] = None,
         force_num: Optional[StringList] = None
-) -> dict:
-    """
-        Supporting funtion to the main plot function
+) -> Dict[str, List]:
+    """
+    Supporting funtion to the main plot function
     :param data_frame: pandas dataframe
     :param force_cat: list of categorical columns defined explicitly
     :param force_num: list of numerical columns defined explicitly
     :return:
     """
-    col_list = []
+    col_list = list()
     dask_result = list()
 
     for col in data_frame.columns:
@@ -395,15 +337,15 @@
             dask_result.append([])
             continue
 
-        elif get_type(data_frame[col]) == "TYPE_CAT" or (
+        elif get_type(data_frame[col]) == DataType.TYPE_CAT or (
                 force_cat is not None and col in force_cat):
-            cnt_series = dask.delayed(calc_bar)(data_frame, col)
+            cnt_series = dask.delayed(_calc_bar)(data_frame, col)
             dask_result.append(cnt_series)
             col_list.append(col)
 
-        elif get_type(data_frame[col]) == "TYPE_NUM" or (
+        elif get_type(data_frame[col]) == DataType.TYPE_NUM or (
                 force_num is not None and col in force_num):
-            hist = dask.delayed(calc_hist)(data_frame, col)
+            hist = dask.delayed(_calc_hist)(data_frame, col)
             dask_result.append(hist)
             col_list.append(col)
 
@@ -418,11 +360,11 @@
 
 def plot(
     data_frame: pd.DataFrame,
-    col_x: Optional[str] = None,
+    col_x: str = None,
     col_y: Optional[str] = None,
     force_cat: Optional[StringList] = None,
     force_num: Optional[StringList] = None
-) -> dict:
+) -> Union[List, Dict[str, Any]]:
     """
     Returns an intermediate representation for the plots of
         different columns in the data_frame.
@@ -446,7 +388,8 @@
     if col_x is None and col_y is None:
         result = plot_df(data_frame, force_cat, force_num)
 
-    elif (col_x is None and col_y is not None) or (col_x is not None and col_y is None):
+    if (col_x is None and col_y is not None) or (
+            col_x is not None and col_y is None):
 
         target_col = col_x if col_y is None else col_y
         dask_result = list()
@@ -454,21 +397,21 @@
         if data_frame[target_col].count() == 0:
             dask_result.append([])
 
-        elif get_type(data_frame[target_col]) == "TYPE_CAT" or (
+        elif get_type(data_frame[target_col]) == DataType.TYPE_CAT or (
                 force_cat is not None and target_col in force_cat):
-            #BAR_PLOT
-            dask_result.append(dask.delayed(calc_bar)(data_frame, target_col))
-            #PIE_CHART
-            dask_result.append(dask.delayed(calc_pie)(data_frame, target_col))
-
-        elif get_type(data_frame[target_col]) == "TYPE_NUM" or (
+            # BAR_PLOT
+            dask_result.append(dask.delayed(_calc_bar)(data_frame, target_col))
+            # PIE_CHART
+            dask_result.append(dask.delayed(_calc_pie)(data_frame, target_col))
+
+        elif get_type(data_frame[target_col]) == DataType.TYPE_NUM or (
                 force_num is not None and target_col in force_num):
-            #HISTOGRAM
-            dask_result.append(dask.delayed(calc_hist)(data_frame, target_col))
-            #BOX_PLOT
-            dask_result.append(dask.delayed(calc_bar)(data_frame, target_col))
-            #QQ-NORM
-            dask_result.append(dask.delayed(calc_qqnorm)(data_frame, target_col))
+            # HISTOGRAM
+            dask_result.append(dask.delayed(_calc_hist)(data_frame, target_col))
+            # BOX_PLOT
+            dask_result.append(dask.delayed(_calc_bar)(data_frame, target_col))
+            # QQ-NORM
+            dask_result.append(dask.delayed(_calc_qqnorm)(data_frame, target_col))
 
         column_dict = {target_col: dask.compute(dask_result)}
         result = column_dict
@@ -476,37 +419,25 @@
     elif col_x is not None and col_y is not None:
         type_x = get_type(data_frame[col_x])
         type_y = get_type(data_frame[col_y])
-        dask_result = list()
+        dask_result = dict()
 
         try:
-<<<<<<< HEAD
-            if type_y == 'TYPE_CAT' and type_x == 'TYPE_NUM' or \
-                    type_y == 'TYPE_NUM' and type_x == 'TYPE_CAT':
-                #BOX_PER_GROUP
-                dask_result.append(calc_box(data_frame, col_x, col_y))
-                #HISTOGRAM_PER_GROUP
-                dask_result.append(calc_hist_by_group(data_frame, col_x, col_y))
-
-
-            elif type_x == 'TYPE_CAT' and type_y == 'TYPE_CAT':
-                dask_result.append(calc_statcked(data_frame, col_x, col_y))
-
-            elif type_x == 'TYPE_NUM' and type_y == 'TYPE_NUM':
-                dask_result.append(calc_scatter(data_frame, col_x, col_y))
-=======
-            if type_y == "TYPE_CAT" and type_x == "TYPE_NUM" or \
-                    type_y == "TYPE_NUM" and type_x == "TYPE_CAT":
-                result = calc_box(data_frame, col_x, col_y)
-
-            elif type_x == "TYPE_CAT" and type_y == "TYPE_CAT":
-                result = calc_statcked(data_frame, col_x, col_y)
-
-            elif type_x == "TYPE_NUM" and type_y == "TYPE_NUM":
-                result = calc_scatter(data_frame, col_x, col_y)
->>>>>>> 788e74c8
+            if type_y == DataType.TYPE_CAT and type_x == DataType.TYPE_NUM or \
+                    type_y == DataType.TYPE_NUM and type_x == DataType.TYPE_CAT:
+                # BOX_PER_GROUP
+                dask_result.update(_calc_box(data_frame, col_x, col_y))
+                # HISTOGRAM_PER_GROUP
+                #dask_result.append(_calc_hist_by_group(data_frame, col_x, col_y))
+
+            elif type_x == DataType.TYPE_CAT and type_y == DataType.TYPE_CAT:
+                dask_result.update(_calc_statcked(data_frame, col_x, col_y))
+
+            elif type_x == DataType.TYPE_NUM and type_y == DataType.TYPE_NUM:
+                dask_result.update(_calc_scatter(data_frame, col_x, col_y))
             else:
                 pass
                 # WARNING: TODO
+            result, = dask.compute(dask_result)
         except NotImplementedError as error:  # TODO
             LOGGER.info("Plot could not be obtained due to : %s", error)
             result = dict()
