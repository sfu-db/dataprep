--- conflicted
+++ resolved
@@ -4,11 +4,8 @@
 import pytest
 
 from ...connector import Connector
-<<<<<<< HEAD
 from ...connector.utils import Request
-=======
 from ...utils import display_dataframe
->>>>>>> 06a1c969
 
 
 @pytest.mark.skipif(
